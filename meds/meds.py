from __future__ import print_function
import numpy
import fitsio

try:
    xrange  # noqa: F821
except Exception:
    xrange = range

try:
    from . import _uberseg
    _have_c_ubserseg = True
except ImportError:
    print("could not load fast ubserseg")
    _have_c_ubserseg = False


class MEDS(object):
    """
    Class to work with MEDS (Multi Epoch Data Structures)

    For details of the data structure, see
    https://cdcvs.fnal.gov/redmine/projects/deswlwg/wiki/Multi_Epoch_Data_Structure

    One can extract cutouts using `get_cutout()` and `get_mosaic()` and
    `get_cutout_list()`.

    One can access all fields from the catalog using `[field_name]` notation.
    The number of entries is in the `.size` attribute. Note the actual fields
    in the catalog may change over time.  You can use `get_cat()` to get the
    full catalog as a `recarray`.

    The first cutout for an object is always from the coadd.

    Parameters
    ----------
    filename : str
        The path to the MEDS file.

    Attributes
    ----------
    size : int
        The number of objects in the file.

    Methods
    -------
    close()
        Close the underlying FITS file.
    get_cutout(iobj, icutout, type='image')
        Get a single cutout for the indicated entry and image type.
    get_mosaic(iobj, type='image')
        Get a mosaic of all cutouts associated with this coadd object.
    get_cutout_list(iobj, type='image')
        Get an image list with all cutouts associated with this coadd object.
    get_psf(iobj, icutout)
        Get a single psf image for the indicated entry.
    get_psf_list(iobj)
        Get a list of psf images.
    get_cweight_cutout(iobj, icutout, restrict_to_seg=False)
        Composite the weight and seg maps, interpolating seg map from the
        coadd.
    get_cweight_mosaic(iobj)
        Composite the weight and seg maps, interpolating seg map from the
        coadd.
    get_cweight_cutout_list(iobj)
        Composite the weight and seg maps, interpolating seg map from the
        coadd.
    get_uberseg(iobj, icutout, fast=True)
        Get the cweight map and zero out pixels not nearest to central object.
    get_cweight_cutout_nearest
        Alias for get_uberseg.
    get_uberseg_list(iobj, fast=True)
        Composite the weight and seg maps, interpolating seg map from the
        coadd.
    get_cweight_cutout_nearest_list
        Alias for get_uberseg_list.
    get_cseg_cutout(iobj, icutout)
        Interpolate the coadd seg onto the plane of the cutout.
    get_cseg_mosaic(iobj)
        Interpolate the coadd seg onto the planes of the cutouts. Get
        a big mosaic of all.
    get_cseg_cutout_list(iobj)
        Interpolate the coadd seg onto the planes of the cutouts.
        Get a list of all seg cutouts.
    interpolate_coadd_seg_mosaic(iobj)
        Get a mosaic of interpolated seg maps.
    interpolate_coadd_seg(iobj, icutout)
        Interpolate the coadd segmentation map onto the SE image frame.
    get_source_info(iobj, icutout)
        Get the full source file information for the indicated cutout.
    get_source_path(iobj, icutout)
<<<<<<< HEAD
        Get the source filename associated with the indicated cutout.
    get_sky_path(iobj, icutout)
        Get the source filename associated with the indicated cutout.
=======
        Get the source filename associated with the indicated cutout
    get_source_info(iobj, icutout)
        Get all info about the source images
>>>>>>> 05b230ce
    get_cat()
        Get the catalog.
    get_image_info()
        Get the image information.
    get_meta()
        Get the metadata.
    get_jacobian(iobj, icutout)
        Get the jacobian as a dictionary.
    get_jacobian_matrix(iobj, icutout)
        Get the jacobian as a numpy array.
    get_jacobian_list(iobj)
        Get the list of jacobians for all cutouts
        for this object.
    get_number(iobj)
        Get the segmentation map number.
    get_cutout_rowcol(iobj, icutout)
        Get cutout_row, cutout_col for the specified object
        and epoch.

    Notes
    -----
    The underlying catalog (e.g., that obtained with `get_cat`) has atleast the
    following columns:

        id                 i8       id from coadd catalog
        ncutout            i8       number of cutouts for this object
        box_size           i8       box size for each cutout
        file_id            i8[NMAX] zero-offset id into the file names in the
                                    second extension
        start_row          i8[NMAX] zero-offset, points to start of each cutout
        orig_row           f8[NMAX] zero-offset position in original image
        orig_col           f8[NMAX] zero-offset position in original image
        orig_start_row     i8[NMAX] zero-offset start corner in original image
        orig_start_col     i8[NMAX] zero-offset start corner in original image
        cutout_row         f8[NMAX] zero-offset position in cutout imag
        cutout_col         f8[NMAX] zero-offset position in cutout image
        dudrow             f8[NMAX] jacobian of transformation
                                    row,col->ra,dec tangent plane (u,v)
        dudcol             f8[NMAX] ...
        dvdrow             f8[NMAX] ...
        dvdcol             f8[NMAX] ...

    Examples
    --------
    >>> from deswl import meds
    >>> m = meds.MEDS(filename)

    >>> # number of coadd objects
    >>> num = m.size

    >>> # number of cutouts for object 35
    >>> m['ncutout'][35]

    >>> # get cutout 3 for object 35
    >>> im = m.get_cutout(35, 3)

    >>> # get all the cutouts for object 35 as a single image
    >>> mosaic = m.get_mosaic(35)

    >>> # get all the cutouts for object 35 as a list of images
    >>> im = m.get_cutout_list(35)

    >>> # get a cutout for the weight map
    >>> wt = m.get_cutout(35, 3, type='weight')

    >>> # get a cutout for the segmentation map
    >>> seg = m.get_cutout(35, 3, type='seg')

    >>> # get a cutout for the bitmask map
    >>> seg = m.get_cutout(35, 3, type='bmask')

    >>> # get the source filename for cutout 3 for object 35
    >>> fname = m.get_source_path(35, 3)

    >>> # you can access any of the columns in the
    >>> # catalog (stored as a recarray) directly
    >>> # e.g. get the center in the cutout for use in image processing
    >>> row = m['row_cutout'][35]
    >>> col = m['col_cutout'][35]

    >>> # source filename
    >>> fname = m.get_source_path(35, 3)

    >>> # or you can just get the catalog to work with
    >>> cat = m.get_cat()
    >>> info = m.get_image_info()
    >>> meta = m.get_meta()
    """
    def __init__(self, filename):
        self._filename = filename

        self._fits = fitsio.FITS(filename)

        self._cat = self._fits["object_data"][:]
        self._image_info = self._fits["image_info"][:]
        self._meta = self._fits["metadata"][:]

    def close(self):
        self._fits.close()

    def get_cutout(self, iobj, icutout, type='image'):
        """Get a single cutout for the indicated entry and image type.

        Parameters
        ----------
        iobj : int
            Index of the object.
        icutout : int
            Index of the cutout for this object.
        type: string, optional
            Cutout type. Default is 'image'. Allowed values are 'image',
            'weight', 'seg', 'bmask', 'ormask', 'noise' or 'psf'.

        Returns
        -------
        cutout : np.array
            The cutout image.
        """

        if type == 'psf':
            return self.get_psf(iobj, icutout)

        self._check_indices(iobj, icutout=icutout)

        box_size = self._cat['box_size'][iobj]
        start_row = self._cat['start_row'][iobj, icutout]
        row_end = start_row + box_size*box_size

        extname = self._get_extension_name(type)

        imflat = self._fits[extname][start_row:row_end]
        im = imflat.reshape(box_size, box_size)
        return im

    def get_mosaic(self, iobj, type='image'):
        """Get a mosaic of all cutouts associated with this coadd object.

        Parameters
        ----------
        iobj : int
            Index of the object.
        type: string, optional
            Cutout type. Default is 'image'. Allowed values are 'image',
            'weight', 'seg', 'bmask', 'ormask', 'noise' or 'psf'.

        Returns
        -------
        mosaic : np.array
            An image holding all of the cutouts.
        """

        self._check_indices(iobj)

        ncutout = self._cat['ncutout'][iobj]
        box_size = self._cat['box_size'][iobj]

        start_row = self._cat['start_row'][iobj, 0]
        row_end = start_row + box_size*box_size*ncutout

        extname = self._get_extension_name(type)

        mflat = self._fits[extname][start_row:row_end]
        mosaic = mflat.reshape(ncutout*box_size, box_size)

        return mosaic

    def get_cutout_list(self, iobj, type='image'):
        """Get an image list with all cutouts associated with this coadd object.

        Note each individual cutout is actually a view into a larger
        mosaic of all images.

        Parameters
        ----------
        iobj : int
            Index of the object.
        type: string, optional
            Cutout type. Default is 'image'. Allowed values are 'image',
            'weight', 'seg', 'bmask', 'ormask', 'noise' or 'psf'.

        Returns
        -------
        image_list : list of np.arrays
            A list of images of each cutout.
        """

        if type == 'psf':
            return self.get_psf_list(iobj)

        mosaic = self.get_mosaic(iobj, type=type)
        return split_mosaic(mosaic)

    def get_psf(self, iobj, icutout):
        """Get a single psf image for the indicated entry.

        Parameters
        ----------
        iobj : int
            Index of the object.
        icutout : int
            Index of the cutout for this object.

        Returns
        -------
        psf : np.array
            The PSF as a numpy array.
        """

        if 'psf' not in self._fits:
            raise RuntimeError("this MEDS file has no 'psf' extension")

        self._check_indices(iobj, icutout=icutout)

        cat = self._cat
        if len(cat['psf_box_size'].shape) > 1:
            box_size = self._cat['psf_box_size'][iobj, icutout]
        else:
            box_size = self._cat['psf_box_size'][iobj]

        start_row = self._cat['psf_start_row'][iobj, icutout]
        row_end = start_row + box_size*box_size

        imflat = self._fits['psf'][start_row:row_end]
        im = imflat.reshape(box_size, box_size)
        return im

    def get_psf_list(self, iobj):
        """Get a list of psf images.

        Parameters
        ----------
        iobj : int
            Index of the object.

        Returns
        -------
        list : list of np.arrays
            A list of the PSFs as numpy arrays.
        """
        ncut = self['ncutout'][iobj]
        return [self.get_psf(iobj, icut) for icut in xrange(ncut)]

    def get_cweight_cutout(self, iobj, icutout, restrict_to_seg=False):
        """Composite the weight and seg maps, interpolating seg map from the
        coadd.

        The weight is set to zero outside the region as defined in the coadd.

        Parameters
        ----------
        iobj : int
            Index of the object.
        icutout : int
            Index of cutout.
        restrict_to_seg : bool, optional
            Set weights to zero for any pixel in the image not associated
            with the central object.

        Returns
        -------
        weight : np.array
            The weight map as a numpy array.
        """
        wt = self.get_cutout(iobj, icutout, type='weight')
        coadd_seg = self.get_cutout(iobj, 0, type='seg')
        cwt = self._make_composite_image(iobj, icutout, wt, coadd_seg,
                                         restrict_to_seg=restrict_to_seg)
        return cwt

    def get_cweight_mosaic(self, iobj, restrict_to_seg=False):
<<<<<<< HEAD
        """Composite the weight and seg maps, interpolating seg map from the
        coadd.
=======
        """
        Composite the weight and seg maps, interpolating seg map from the coadd
>>>>>>> 05b230ce

        The weight is set to zero outside the region as defined in the coadd.

        Parameters
        ----------
        iobj : int
            Index of the object.
        restrict_to_seg : bool, optional
            Set weights to zero for any pixel in the image not associated
            with the central object.

        Returns
        -------
        mosaic : np.array
            A mosaic of the composite weight maps.
        """
        wtmosaic = self.get_mosaic(iobj, type='weight')
        coadd_seg = self.get_cutout(iobj, 0, type='seg')

        # shares underlying storage
        wlist = split_mosaic(wtmosaic)

        for icutout, wt in enumerate(wlist):
            cwt = self._make_composite_image(iobj, icutout, wt, coadd_seg,
                                             restrict_to_seg=restrict_to_seg)
            wt[:, :] = cwt[:, :]

        return wtmosaic

    def get_cweight_cutout_list(self, iobj, restrict_to_seg=False):
        """Composite the weight and seg maps, interpolating seg map from the
        coadd.

        The weight is set to zero outside the region as defined in the coadd.

        Parameters
        ----------
        iobj : int
            Index of the object.
        restrict_to_seg : bool, optional
            Set weights to zero for any pixel in the image not associated
            with the central object.

        Returns
        -------
        list : list of np.arrays
            A list of the weight maps.
        """
        wtmosaic = self.get_cweight_mosaic(
            iobj, restrict_to_seg=restrict_to_seg)

        # shares underlying storage
        wlist = split_mosaic(wtmosaic)
        return wlist

    def get_uberseg(self, iobj, icutout, fast=True):
        """Get the cweight map and zero out pixels not nearest to central
        object.

        Adapted from Niall Maccrann and Joe Zuntz.

        Parameters
        ----------
        iobj : int
            Index of the object.
        icutout : int
            Index of cutout.
        fast : bool, optional
            Use the fast C code.

        Returns
        -------
        weight : np.array
            The weight map as a numpy array.
        """

        weight = self.get_cweight_cutout(iobj, icutout)
        seg = self.interpolate_coadd_seg(iobj, icutout)

        # if only have sky and object, then just return
        if len(numpy.unique(seg)) == 2:
            return weight

        # First get all indices of all seg map pixels which contain an object
        # i.e. are not equal to zero

        obj_inds = numpy.where(seg != 0)

        # the seg map holds the sextractor number, 1 offset
        object_number = self['number'][iobj]

        if fast and _have_c_ubserseg:
            # call fast c code with tree
            Nx, Ny = seg.shape
            Ninds = len(obj_inds[0])
            seg = seg.astype(numpy.int32)
            weight = weight.astype(numpy.float32, copy=False)
            obj_inds_x = obj_inds[0].astype(numpy.int32, copy=False)
            obj_inds_y = obj_inds[1].astype(numpy.int32, copy=False)
            _uberseg.uberseg_tree(
                seg, weight, Nx, Ny,
                object_number, obj_inds_x, obj_inds_y, Ninds)
        else:
            # Then loop through pixels in seg map, check which obj ind it is
            # closest to.  If the closest obj ind does not correspond to the
            # target, set this pixel in the weight map to zero.

            for i, row in enumerate(seg):
                for j, element in enumerate(row):
                    obj_dists = (i-obj_inds[0])**2 + (j-obj_inds[1])**2
                    ind_min = numpy.argmin(obj_dists)

                    segval = seg[obj_inds[0][ind_min], obj_inds[1][ind_min]]
                    if segval != object_number:
                        weight[i, j] = 0.

        return weight

    get_cweight_cutout_nearest = get_uberseg

    def get_uberseg_list(self, iobj, fast=True):
        """Get the cweight map and zero out pixels not nearest to central
        object.

        Adapted from Niall Maccrann and Joe Zuntz.

        Parameters
        ----------
        iobj : int
            Index of the object.
        fast : bool, optional
            Use the fast C code.

        Returns
        -------
        list : list of np.arrays
            A list of the weight maps.
        """

        useg_list = []
        for i in xrange(self['ncutout'][iobj]):
            uberseg = self.get_uberseg(
                iobj,
                i,
                fast=fast,
            )

            useg_list.append(uberseg)

        return useg_list

    get_cweight_cutout_nearest_list = get_uberseg_list

    def get_cseg_cutout(self, iobj, icutout):
        """Interpolate the coadd seg onto the plane of the cutout.

        The seg is set to zero outside the region as defined in the coadd,
        and to the "number" field from sextractor inside the region.

        Parameters
        ----------
        iobj : int
            Index of the object.
        icutout : int
            Index of cutout.

        Returns
        -------
        seg : np.array
            The segmentation map.
        """
        seg = self.get_cutout(iobj, icutout, type='seg')
        seg[:, :] = self.get_number(iobj)

        coadd_seg = self.get_cutout(iobj, 0, type='seg')
        cseg = self._make_composite_image(iobj, icutout, seg, coadd_seg)
        return cseg

    def get_cseg_mosaic(self, iobj):
        """Interpolate the coadd seg onto the planes of the cutouts. Get
        a big mosaic of all of the epochs.

        The seg is set to zero outside the region as defined in the coadd,
        and to the "number" field from sextractor inside the region.

        Parameters
        ----------
        iobj : int
            Index of the object.

        Returns
        -------
        mosaic : np.array
            A mosaic of the segmentation maps.
        """
        segmosaic = self.get_mosaic(iobj, type='seg')
        segmosaic[:, :] = self.get_number(iobj)

        coadd_seg = self.get_cutout(iobj, 0, type='seg')

        # shares underlying storage
        wlist = split_mosaic(segmosaic)

        for icutout, seg in enumerate(wlist):
            cseg = self._make_composite_image(iobj, icutout, seg, coadd_seg)
            seg[:, :] = cseg[:, :]

        return segmosaic

    def get_cseg_cutout_list(self, iobj):
        """Interpolate the coadd seg onto the planes of the cutouts.
        Get a list of all seg cutouts.

        The seg is set to zero outside the region as defined in the coadd,
        and to the "number" field from sextractor inside the region.

        Parameters
        ----------
        iobj : int
            Index of the object.

        Returns
        -------
        list : list of np.arrays
            A list of the segmentation maps.
        """
        segmosaic = self.get_cseg_mosaic(iobj)

        # shares underlying storage
        seglist = split_mosaic(segmosaic)
        return seglist

    def interpolate_coadd_seg_mosaic(self, iobj):
        """Get a mosaic of interpolated seg maps.

        Parameters
        ----------
        iobj : int
            Index of the object.

        Returns
        -------
        mosaic : np.array
            A mosaic of the segmentation maps.
        """
        seg_mosaic = self.get_mosaic(iobj, type='seg')

        segs = split_mosaic(seg_mosaic)

        for icutout, seg in enumerate(segs):
            if icutout == 0:
                continue

            seg[:, :] = self.interpolate_coadd_seg(iobj, icutout)
        return seg_mosaic

    def interpolate_coadd_seg(self, iobj, icutout):
        """Interpolate the coadd segmentation map onto the SE image frame.

        Parameters
        ----------
        iobj : int
            Index of the object.
        icutout : int
            Index of cutout.

        Returns
        -------
        seg : np.array
            Interpolate segmentation map.
        """

        coadd_seg = self.get_cutout(iobj, 0, type='seg')
        if icutout == 0:
            return coadd_seg

        jmatrix = self.get_jacobian_matrix(iobj, icutout)
        cen = self.get_cutout_rowcol(iobj, icutout)

        return self._interpolate_coadd_seg_image(
            iobj,
            jmatrix,
            cen=cen,
        )

    def _interpolate_coadd_seg_image(self, iobj, jmatrix, cen=None):
<<<<<<< HEAD
        """Interpolate the coadd segmentation map onto the SE image frame.
=======
        """
        interpolate the coadd segmentation map onto the SE image frame
>>>>>>> 05b230ce

        Parameters
        ----------
        iobj : int
            Index of the object.
        jmatrix: matrix
            The jacobian matrix for the image.
        """

        coadd_seg = self.get_cutout(iobj, 0, type='seg')

        seg = 0*coadd_seg.copy()

        if cen is None:
            cen = (numpy.array(seg.shape)-1.0)/2.0

        rowcen, colcen = cen

        coadd_jacob = self.get_jacobian_matrix(iobj, 0)
        coadd_rowcen, coadd_colcen = self.get_cutout_rowcol(iobj, 0)

        # rows in SE seg mape
        rows, cols = numpy.mgrid[0:seg.shape[0], 0:seg.shape[1]]
        rowsrel = rows-rowcen
        colsrel = cols-colcen

        # this will raise a numpy.linalg.linalg.LinAlgError exception
        cjinv = coadd_jacob.getI()

        # convert pixel coords in SE cutout to u,v
        u = rowsrel*jmatrix[0, 0] + colsrel*jmatrix[0, 1]
        v = rowsrel*jmatrix[1, 0] + colsrel*jmatrix[1, 1]

        # now convert into pixels for coadd
        crow = coadd_rowcen + u*cjinv[0, 0] + v*cjinv[0, 1]
        ccol = coadd_colcen + u*cjinv[1, 0] + v*cjinv[1, 1]

        crow = crow.round().astype('i8')
        ccol = ccol.round().astype('i8')

        # clipping makes the notation easier
        crow = crow.clip(0, coadd_seg.shape[0]-1)
        ccol = ccol.clip(0, coadd_seg.shape[1]-1)

        seg[rows, cols] = coadd_seg[crow, ccol]

        return seg

    def get_source_info(self, iobj, icutout):
        """Get the full source file information for the indicated cutout.

        Includes SE image and sky image.

        Parameters
        ----------
        iobj : int
            Index of the object.

        Returns
        -------
        image_info : tuple
            A tuple of the image info array entries.
        """
        self._check_indices(iobj, icutout=icutout)
        ifile = self._cat['file_id'][iobj, icutout]
        return self._image_info[ifile]

    def get_source_path(self, iobj, icutout):
        """Get the source filename associated with the indicated cutout.

        Parameters
        ----------
        iobj : int
            Index of the object.
        icutout : int
            Index of the cutout for this object.

        Returns
        -------
        path : str
            The filename of the source image.
        """

        info = self.get_source_info(iobj, icutout)
        return info['image_path']

<<<<<<< HEAD
    def get_bkg_path(self, iobj, icutout):
        """Get the source filename associated with the indicated cutout.

        Parameters
        ----------
        iobj : int
            Index of the object
        icutout : int
            Index of the cutout for this object.

        Returns
        -------
        path : str
            The filename of the background image.
        """

        info = self.get_source_info(iobj, icutout)
        return info['bkg_path']

=======
>>>>>>> 05b230ce
    def get_cat(self):
        """Get the catalog.
        """
        return self._cat

    def get_image_info(self):
        """Get the image information.
        """
        return self._image_info

    def get_meta(self):
        """Get the metadata.
        """
        return self._meta

    def get_jacobian(self, iobj, icutout):
        """Get the jacobian as a dictionary.

        Parameters
        ----------
        iobj : int
            Index of the object.
        icutout : int
            Index of the cutout for this object.

        Returns
        -------
        jacobian_dict : dict
            A dictionary of the jacobian entries

                row0
                col0
                dudrow
                dudcol
                dvdcol
                dvdrow
        """
        self._check_indices(iobj, icutout=icutout)

        row0, col0 = self.get_cutout_rowcol(iobj, icutout)
        dudrow = self['dudrow'][iobj, icutout]
        dudcol = self['dudcol'][iobj, icutout]
        dvdrow = self['dvdrow'][iobj, icutout]
        dvdcol = self['dvdcol'][iobj, icutout]

        return {'row0': row0,
                'col0': col0,
                'dudrow': dudrow,
                'dudcol': dudcol,
                'dvdrow': dvdrow,
                'dvdcol': dvdcol}

    def get_jacobian_matrix(self, iobj, icutout):
        """Get the jacobian as a numpy array.

        Parameters
        ----------
        iobj : int
            Index of the object.
        icutout : int integer
            Index of the cutout for this object.

        Returns
        -------
        jacobian : np.array
            A 2x2 matrix of the jacobian
                dudrow dudcol
                dvdrow dvdcol
        """
        jacob = numpy.matrix(numpy.zeros((2, 2)), copy=False)

        jacob[0, 0] = self['dudrow'][iobj, icutout]
        jacob[0, 1] = self['dudcol'][iobj, icutout]
        jacob[1, 0] = self['dvdrow'][iobj, icutout]
        jacob[1, 1] = self['dvdcol'][iobj, icutout]

        return jacob

    def get_jacobian_list(self, iobj):
        """Get the list of jacobians for all cutouts
        for this object.

        Parameters
        ----------
        iobj : int
            Index of the object.

        Returns
        -------
        jacobian_list : list of dicts
            A list of the jacobian entries as a dictionary.
        """
        self._check_indices(iobj)
        jlist = []
        for icutout in xrange(self['ncutout'][iobj]):
            j = self.get_jacobian(iobj, icutout)
            jlist.append(j)

        return jlist

    def get_number(self, iobj):
        """Get the segmentation map number.

        Parameters
        ----------
        iobj : int
            Index of the object.

        Returns
        -------
        number : int
            The segmentation map number.
        """
        if 'number' not in self._cat.dtype.names:
            return iobj+1
        else:
            return self._cat['number'][iobj]

    def get_cutout_rowcol(self, iobj, icutout):
        """Get cutout_row, cutout_col for the specified object
        and epoch.

        Parameters
        ----------
        iobj : int
            Index of the object.
        icutout : int integer
            Index of the cutout for this object.

        Returns
        -------
        row, col : tuple of floats
            The location in the cutout image.
        """
        row = self['cutout_row'][iobj, icutout]
        col = self['cutout_col'][iobj, icutout]

        return row, col

    def _make_composite_image(
            self, iobj, icutout, im, coadd_seg, restrict_to_seg=False):
        """
        Internal routine to composite the coadd seg onto another image,
        meaning set zero outside the region

        for the coadd this is easy, but for SE cutouts we need to use the
        jacobian to transform between SE and coadd coordinate systems
        """

        cim = im.copy()

        coadd_rowcen, coadd_colcen = self.get_cutout_rowcol(iobj, 0)
        rowcen, colcen = self.get_cutout_rowcol(iobj, icutout)

        segid = coadd_seg[int(coadd_rowcen), int(coadd_colcen)]

        if icutout == 0:
            # this cutout is the coadd
            logic = (coadd_seg != segid)
            if not restrict_to_seg:
                logic = logic & (coadd_seg != 0)

            # w = numpy.where( (coadd_seg != segid) & (coadd_seg != 0) )
            w = numpy.where(logic)
            if w[0].size != 0:
                cim[w] = 0.0
        else:
            rows, cols = numpy.mgrid[0:cim.shape[0], 0:cim.shape[1]]
            rows = rows-rowcen
            cols = cols-colcen

            se_jacob = self.get_jacobian_matrix(iobj, icutout)
            coadd_jacob = self.get_jacobian_matrix(iobj, 0)

            try:
                cjinv = coadd_jacob.getI()
            except numpy.linalg.linalg.LinAlgError:
                print('coadd jacobian is singular, setting weight to zero')
                cim[:, :] = 0.0
                return cim

            # convert pixel coords in SE cutout to u,v
            u = rows*se_jacob[0, 0] + cols*se_jacob[0, 1]
            v = rows*se_jacob[1, 0] + cols*se_jacob[1, 1]

            # now convert into pixels for coadd
            crow = coadd_rowcen + u*cjinv[0, 0] + v*cjinv[0, 1]
            ccol = coadd_colcen + u*cjinv[1, 0] + v*cjinv[1, 1]

            crow = crow.round().astype('i8')
            ccol = ccol.round().astype('i8')

            '''
            wbad=numpy.where(   (crow < 0) | (crow >= coadd_seg.shape[0])
                              & (ccol < 0) | (ccol >= coadd_seg.shape[1]) )
            if wbad[0].size != 0:
                cim[wbad] = 0
            '''
            # clipping makes the notation easier
            crow = crow.clip(0, coadd_seg.shape[0]-1)
            ccol = ccol.clip(0, coadd_seg.shape[1]-1)

            logic = (coadd_seg[crow, ccol] != segid)
            if not restrict_to_seg:
                logic = logic & (coadd_seg[crow, ccol] != 0)

            # wbad = numpy.where( (coadd_seg[crow,ccol] != segid ) &
            #                     (coadd_seg[crow,ccol] != 0) )
            wbad = numpy.where(logic)

            if wbad[0].size != 0:
                cim[wbad] = 0

        return cim

    def _get_extension_name(self, type):
        if type == 'image':
            return "image_cutouts"
        elif type == "weight":
            return "weight_cutouts"
        elif type == "seg":
            return "seg_cutouts"
        elif type == "bmask":
            return "bmask_cutouts"
        elif type == "ormask":
            return "ormask_cutouts"
        elif type == "noise":
            return "noise_cutouts"
        else:
            raise ValueError("bad cutout type '%s'" % type)

    def _check_indices(self, iobj, icutout=None):
        if iobj >= self._cat.size:
            raise ValueError("object index should be within "
                             "[0,%s)" % self._cat.size)

        ncutout = self._cat['ncutout'][iobj]
        if ncutout == 0:
            raise ValueError("object %s has no cutouts" % iobj)

        if icutout is not None:
            if icutout >= ncutout:
                raise ValueError("requested cutout index %s for "
                                 "object %s should be in bounds "
                                 "[0,%s)" % (icutout, iobj, ncutout))

    def __repr__(self):
        return repr(self._fits['object_data'])

    def __getitem__(self, item):
        return self._cat[item]

    def __enter__(self):
        return self

    def __exit__(self, exception_type, exception_value, traceback):
        self.close()

    @property
    def size(self):
        return self._cat.size


def split_mosaic(mosaic):
    """Split the mosaic into a list of images.

    The images in the list share memory with the original.

    Parameters
    ----------
    mosaic : np.array
        The mosaic image.

    Returns
    -------
    image_list : list of np.arrays
        List of the images.
    """
    box_size = mosaic.shape[1]
    ncutout = mosaic.shape[0]//box_size

    imlist = []
    for i in xrange(ncutout):
        r1 = i*box_size
        r2 = (i+1)*box_size
        imlist.append(mosaic[r1:r2, :])

    return imlist


def reject_outliers(imlist, wtlist, nsigma=5.0, A=0.3):
    """Set the weight for outlier pixels to zero.

    Algorithm
    ---------

    Reject pixels for which

     | im - med | > n*sigma_i + A*|med|

    where mu is the median

    I actually do

        wt*(im-med)**2 > (n + A*|med|*sqrt(wt))**2

    We wrongly assume the images all align, but this is ok as long as nsigma is
    high enough

    If the number of images is < 3 then the weight maps are not modified

    Credit
    ------
    Algorithm based on discussions with Daniel Gruen.

    Parameters
    ----------
    imlist : list of np.arrays
        List of images.
    wtlist : list of np.arrays
        List of weight maps for each image.
    nsigma : float, optional
        The minimum number of sigmas a pixel needs to deviate from the median
        to be flagged as an outlier.
    A : float
        The minimum fraction of the median a pixel needs to deviate from the
        median to be flagged as an outlier.

    Returns
    -------
    nreject : int
        The number of rejected pixels.
    """

    nreject = 0

    nim = len(imlist)
    if nim < 3:
        return nreject

    dims = imlist[0].shape
    imstack = numpy.zeros((nim, dims[0], dims[1]))

    for i, im in enumerate(imlist):
        imstack[i, :, :] = im

    med = numpy.median(imstack, axis=0)

    for i in xrange(nim):
        im = imlist[i]
        wt = wtlist[i]

        wt.clip(0.0, out=wt)

        ierr = numpy.sqrt(wt)

        # wt*(im-med)**2
        chi2_image = im.copy()
        chi2_image -= med
        chi2_image *= chi2_image
        chi2_image *= wt

        # ( n + A*|med|*sqrt(wt) )**2
        maxvals = numpy.abs(med)
        maxvals *= A
        maxvals *= ierr
        maxvals += nsigma
        maxvals *= maxvals

        w = numpy.where(chi2_image > maxvals)

        if w[0].size > 0:
            wt[w] = 0.0
            nreject += w[0].size

    return nreject<|MERGE_RESOLUTION|>--- conflicted
+++ resolved
@@ -89,15 +89,7 @@
     get_source_info(iobj, icutout)
         Get the full source file information for the indicated cutout.
     get_source_path(iobj, icutout)
-<<<<<<< HEAD
         Get the source filename associated with the indicated cutout.
-    get_sky_path(iobj, icutout)
-        Get the source filename associated with the indicated cutout.
-=======
-        Get the source filename associated with the indicated cutout
-    get_source_info(iobj, icutout)
-        Get all info about the source images
->>>>>>> 05b230ce
     get_cat()
         Get the catalog.
     get_image_info()
@@ -368,13 +360,8 @@
         return cwt
 
     def get_cweight_mosaic(self, iobj, restrict_to_seg=False):
-<<<<<<< HEAD
         """Composite the weight and seg maps, interpolating seg map from the
         coadd.
-=======
-        """
-        Composite the weight and seg maps, interpolating seg map from the coadd
->>>>>>> 05b230ce
 
         The weight is set to zero outside the region as defined in the coadd.
 
@@ -661,12 +648,7 @@
         )
 
     def _interpolate_coadd_seg_image(self, iobj, jmatrix, cen=None):
-<<<<<<< HEAD
         """Interpolate the coadd segmentation map onto the SE image frame.
-=======
-        """
-        interpolate the coadd segmentation map onto the SE image frame
->>>>>>> 05b230ce
 
         Parameters
         ----------
@@ -753,28 +735,6 @@
         info = self.get_source_info(iobj, icutout)
         return info['image_path']
 
-<<<<<<< HEAD
-    def get_bkg_path(self, iobj, icutout):
-        """Get the source filename associated with the indicated cutout.
-
-        Parameters
-        ----------
-        iobj : int
-            Index of the object
-        icutout : int
-            Index of the cutout for this object.
-
-        Returns
-        -------
-        path : str
-            The filename of the background image.
-        """
-
-        info = self.get_source_info(iobj, icutout)
-        return info['bkg_path']
-
-=======
->>>>>>> 05b230ce
     def get_cat(self):
         """Get the catalog.
         """
